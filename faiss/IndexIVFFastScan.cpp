--- conflicted
+++ resolved
@@ -1098,12 +1098,7 @@
         std::set<int> q_set;
         uint64_t t_copy_pack = 0, t_scan = 0;
 #pragma omp for schedule(dynamic)
-<<<<<<< HEAD
-        for (idx_t cluster = 0; cluster < ses.size(); cluster++){ 
-            
-=======
-        for (size_t cluster = 0; cluster < ses.size(); cluster++) {
->>>>>>> 4af0bf5f
+        for (idx_t cluster = 0; cluster < ses.size(); cluster++) { 
             uint64_t tt0 = get_cy();
             size_t i0 = ses[cluster].start;
             size_t i1 = ses[cluster].end;
